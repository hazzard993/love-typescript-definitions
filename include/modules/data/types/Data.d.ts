/**
 * The superclass of all data.
 * @link [Data](https://love2d.org/wiki/Data)
 */
declare interface Data extends Object {

<<<<<<< HEAD
    /**
     * Creates a new copy of the Data object.
     * @link [Data:clone](https://love2d.org/wiki/Data:clone)
     */
    clone(): Data;

    /**
     * Gets a pointer to the Data.
     *
     * @return {LightUserData} pointer, A raw pointer to the Data.
     */
    getPointer(): LightUserData;

    /**
     * Gets the size of the Data.
     *
     * @return {number} size, The size of the Data in bytes.
     */
    getSize(): number;

    /**
     * Gets the full Data as a string.
     *
     * @return {string} data, The raw data.
     */
=======
	/**
	 * Creates a new copy of the Data object.
	 * @return `clone` The new copy.
	 * @link [Data:clone](https://love2d.org/wiki/Data:clone)
	 * @since 11.0
	 */
	clone(): Data;

	/**
	 * Gets a pointer to the Data.
	 * @return `pointer` A raw pointer to the Data.
	 * @link [Data:getPointer](https://love2d.org/wiki/Data:getPointer)
	 */
	getPointer(): LightUserData;

	/**
	 * Gets the size of the Data.
	 * @return `size` The size of the Data in bytes.
	 * @link [Data:getSize](https://love2d.org/wiki/Data:getSize)
	 */
    getSize(): number;

	/**
	 * Gets the full Data as a string.
	 * @return `data` The raw data.
	 * @link [Data:getString](https://love2d.org/wiki/Data:getString)
	 * @since 0.9.0
	 */
>>>>>>> 37d6176f
    getString(): string;

}<|MERGE_RESOLUTION|>--- conflicted
+++ resolved
@@ -4,62 +4,34 @@
  */
 declare interface Data extends Object {
 
-<<<<<<< HEAD
     /**
      * Creates a new copy of the Data object.
+     * @return `clone` The new copy.
      * @link [Data:clone](https://love2d.org/wiki/Data:clone)
+     * @since 11.0
      */
     clone(): Data;
 
     /**
      * Gets a pointer to the Data.
-     *
-     * @return {LightUserData} pointer, A raw pointer to the Data.
+     * @return `pointer` A raw pointer to the Data.
+     * @link [Data:getPointer](https://love2d.org/wiki/Data:getPointer)
      */
     getPointer(): LightUserData;
 
     /**
      * Gets the size of the Data.
-     *
-     * @return {number} size, The size of the Data in bytes.
+     * @return `size` The size of the Data in bytes.
+     * @link [Data:getSize](https://love2d.org/wiki/Data:getSize)
      */
     getSize(): number;
 
     /**
      * Gets the full Data as a string.
-     *
-     * @return {string} data, The raw data.
+     * @return `data` The raw data.
+     * @link [Data:getString](https://love2d.org/wiki/Data:getString)
+     * @since 0.9.0
      */
-=======
-	/**
-	 * Creates a new copy of the Data object.
-	 * @return `clone` The new copy.
-	 * @link [Data:clone](https://love2d.org/wiki/Data:clone)
-	 * @since 11.0
-	 */
-	clone(): Data;
-
-	/**
-	 * Gets a pointer to the Data.
-	 * @return `pointer` A raw pointer to the Data.
-	 * @link [Data:getPointer](https://love2d.org/wiki/Data:getPointer)
-	 */
-	getPointer(): LightUserData;
-
-	/**
-	 * Gets the size of the Data.
-	 * @return `size` The size of the Data in bytes.
-	 * @link [Data:getSize](https://love2d.org/wiki/Data:getSize)
-	 */
-    getSize(): number;
-
-	/**
-	 * Gets the full Data as a string.
-	 * @return `data` The raw data.
-	 * @link [Data:getString](https://love2d.org/wiki/Data:getString)
-	 * @since 0.9.0
-	 */
->>>>>>> 37d6176f
     getString(): string;
 
 }