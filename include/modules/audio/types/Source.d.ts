--- conflicted
+++ resolved
@@ -3,84 +3,86 @@
  * @link [Source](https://love2d.org/wiki/Source)
  */
 declare interface Source extends Object {
-<<<<<<< HEAD
+
     /**
      * Creates an identical copy of the Source in the stopped state.
-     *
-     *
-     * Static Sources will use significantly less memory and take much less time to be
-     * created if Source:clone is used to create them instead of love.audio.newSource,
-     * so this method should be preferred when making multiple Sources which play the
-     * same sound.
-     *
-     *
-     * Cloned Sources inherit all the set-able state of the original Source, but they
-     * are initialized stopped.
-     *
-     * @return {Source} source, The new identical copy of this Source.
+     * @return `source` The new identical copy of this Source.
+     * @link [Source](https://love2d.org/wiki/Source)
+     * @since 0.9.1
      */
     clone(): Source;
 
     /**
      * Gets the amount of air absorption applied to the Source.
-     * @return {number} amount, The amount of air absorption applied to the Source.
+     * @return `amount` The amount of air absorption applied to the Source.
      * @link [Source:getAirAbsorption](https://love2d.org/wiki/Source:getAirAbsorption)
+     * @since 11.2
      */
     getAirAbsorption(): number;
 
     /**
      * Returns the reference and maximum distance of the source.
-     *
-     * @return {number} ref, The reference distance.
-     * @return {number} max, The maximum distance.
-     */
-    /** @tupleReturn */
+     * @return `ref` The reference distance.
+     * @return `max` The maximum distance.
+     * @tupleReturn
+     * @link [Source:getAttenuationDistances](https://love2d.org/wiki/Source:getAttenuationDistances)
+     * @since 11.2
+     */
     getAttenuationDistances(): [number, number];
 
     /**
-     * Gets the number of channels in the Source. Only 1-channel (mono) Sources can
-     * use directional and positional effects.
-     *
-     * @return {number} channels, 1 for mono, 2 for stereo.
+     * Gets the number of channels in the Source.
+     *
+     * Only 1-channel (mono) Sources can use directional and positional effects.
+     * @return `channels` `1` for mono, `2` for stereo.
+     * @link [Source:getChannelCount](https://love2d.org/wiki/Source:getChannelCount)
+     * @since 11.0
      */
     getChannelCount(): number;
 
     /**
      * Returns the number of channels in the stream.
-     * @returns {number} channels, 1 for mono, 2 for stereo.
+     *
+     * Only 1-channel (mono) Sources can use directional and positional effects.
+     * @returns `channels` `1` for mono, `2` for stereo.
      * @link [Source:getChannels](https://love2d.org/wiki/Source:getChannels)
-     * @deprecated since 11.0. This function has been renamed to Source:getChannelCount.
+     * @since 0.9.0
+     * @deprecated since 11.0. This function has been renamed to [Source:getChannelCount](https://love2d.org/wiki/Source:getChannelCount).
      */
     getChannels(): number;
 
     /**
-     * Gets the Source's directional volume cones. Together with Source:setDirection,
-     * the cone angles allow for the Source's volume to vary depending on its
-     * direction.
-     *
-     * @return {number} innerAngle, The inner angle from the Source's direction, in radians. The Source will play at normal volume if the listener is inside the cone defined by this angle.
-     * @return {number} outerAngle, The outer angle from the Source's direction, in radians. The Source will play at a volume between the normal and outer volumes, if the listener is in between the cones defined by the inner and outer angles.
-     * @return {number} outerVolume, The Source's volume when the listener is outside both the inner and outer cone angles.
-     */
-    /** @tupleReturn */
+     * Gets the Source's directional volume cones.
+     *
+     * Together with [Source:setDirection](https://love2d.org/wiki/Source:setDirection), the cone angles allow for the Source's volume to vary depending on its direction.
+     * @return `innerAngle` The inner angle from the Source's direction, in radians. The Source will play at normal volume if the listener is inside the cone defined by this angle.
+     * @return `outerAngle` The outer angle from the Source's direction, in radians. The Source will play at a volume between the normal and outer volumes, if the listener is in between the cones defined by the inner and outer angles.
+     * @return `outerVolume` The Source's volume when the listener is outside both the inner and outer cone angles.
+     * @tupleReturn
+     * @link [Source:getCone](https://love2d.org/wiki/Source:getCone)
+     * @since 0.9.0
+     */
     getCone(): [number, number, number];
 
     /**
      * Gets the direction of the Source.
-     *
-     * @return {number} x, The X part of the direction vector.
-     * @return {number} y, The Y part of the direction vector.
-     * @return {number} z, The Z part of the direction vector.
-     */
-    /** @tupleReturn */
+     * @return `x` The X part of the direction vector.
+     * @return `y` The Y part of the direction vector.
+     * @return `z` The Z part of the direction vector.
+     * @tupleReturn
+     * @link [Source:getDirection](https://love2d.org/wiki/Source:getDirection)
+     * @since 0.7.0
+     */
     getDirection(): [number, number, number];
 
     /**
-     * Gets the duration of the Source. For streaming Sources it may not always be
-     * sample-accurate, and may return -1 if the duration cannot be determined at all.
-     *
-     * @param unit The time unit for the return value.
-     * @return {number} duration, The duration of the Source, or -1 if it cannot be determined.
+     * Gets the duration of the Source.
+     *
+     * For streaming Sources it may not always be sample-accurate, and may return `-1` if the duration cannot be determined at all.
+     * @param unit The time unit for the return value. (Default `"seconds"`)
+     * @return `duration` The duration of the Source, or `-1` if it cannot be determined.
+     * @link [Source:getDuration](https://love2d.org/wiki/Source:getDuration)
+     * @since 0.10.0
      */
     getDuration(unit?: TimeUnit): number;
 
@@ -90,183 +92,175 @@
      * This function returns undefined if the effect was applied with no filter settings associated to it.
      * @param name The name of the effect.
      * @param filtersettings An optional empty table that will be filled with the filter settings.
-     * @return filtersettings, The settings for the filter associated to this effect, or nil if the effect is not present in this Source or has no filter associated.
+     * @return `filtersettings` The settings for the filter associated to this effect, or nil if the effect is not present in this Source or has no filter associated.
      * @link [Source:getEffect](https://love2d.org/wiki/Source:getEffect)
+     * @since 11.0
      */
     getEffect(name: string, filtersettings?: object): { volume: number, highgain: number, lowgain: number };
 
     /**
      * Gets the filter settings currently applied to the Source.
-     * @return settings, The filter settings to use for this Source, or nil if the Source has no active filter.
+     * @return `settings` The filter settings to use for this Source, or nil if the Source has no active filter.
      * @link [Source:getFilter](https://love2d.org/wiki/Source:getFilter)
+     * @since 11.0
      */
     getFilter(): FilterSettings;
 
     /**
      * Gets the number of free buffer slots in a queueable Source.
-     * @return {number} buffers, How many more SoundData objects can be queued up.
+     * @return `buffers` How many more SoundData objects can be queued up.
      * @link [Source:getFreeBufferCount](https://love2d.org/wiki/Source:getFreeBufferCount)
+     * @since 11.0
      */
     getFreeBufferCount(): number;
 
     /**
      * Gets the current pitch of the Source.
-     *
-     * @return {number} pitch, The pitch, where 1.0 is normal.
+     * @return `pitch` The pitch, where `1.0` is normal.
+     * @link [Source:getPitch](https://love2d.org/wiki/Source:getPitch)
      */
     getPitch(): number;
 
     /**
      * Gets the position of the Source.
-     *
-     * @return {number} x, The X position of the Source.
-     * @return {number} y, The Y position of the Source.
-     * @return {number} z, The Z position of the Source.
-     */
-    /** @tupleReturn */
+     * @return `x` The X position of the Source.
+     * @return `y` The Y position of the Source.
+     * @return `z` The Z position of the Source.
+     * @tupleReturn
+     * @link [Source:getPosition](https://love2d.org/wiki/Source:getPosition)
+     * @since 0.7.0
+     */
     getPosition(): [number, number, number];
 
     /**
      * Returns the rolloff factor of the source.
-     *
-     * @return {number} rolloff, The rolloff factor.
+     * @return `rolloff` The rolloff factor.
+     * @link [Source:getRolloff](https://love2d.org/wiki/Source:getRolloff)
+     * @since 0.8.0
      */
     getRolloff(): number;
 
     /**
      * Gets the type (static or stream) of the Source.
-     *
-     * @return {SourceType} sourcetype, The type of the source.
+     * @return `sourcetype` The type of the source.
+     * @link [Source:getType](https://love2d.org/wiki/Source:getType)
+     * @since 0.10.0
      */
     getType(): SourceType;
 
     /**
      * Gets the velocity of the Source.
-     *
-     * @return {number} x, The X part of the velocity vector.
-     * @return {number} y, The Y part of the velocity vector.
-     * @return {number} z, The Z part of the velocity vector.
-     */
-    /** @tupleReturn */
+     * @return `x` The X part of the velocity vector.
+     * @return `y` The Y part of the velocity vector.
+     * @return `z` The Z part of the velocity vector.
+     * @tupleReturn
+     * @link [Source:getVelocity](https://love2d.org/wiki/Source:getVelocity)
+     * @since 0.7.0
+     */
     getVelocity(): [number, number, number];
 
     /**
      * Gets the current volume of the Source.
-     *
-     * @return {number} volume, The volume of the Source, where 1.0 is normal volume.
+     * @return `volume` The volume of the Source, where 1.0 is normal volume.
+     * @link [Source:getVolume](https://love2d.org/wiki/Source:getVolume)
      */
     getVolume(): number;
 
     /**
      * Returns the volume limits of the source.
-     *
-     * @return {number} min, The minimum volume.
-     * @return {number} max, The maximum volume.
-     */
-    /** @tupleReturn */
+     * @return `min` The minimum volume.
+     * @return `max` The maximum volume.
+     * @tupleReturn
+     * @link [Source:getVolumeLimits](https://love2d.org/wiki/Source:getVolumeLimits)
+     */
     getVolumeLimits(): [number, number];
 
     /**
      * Returns whether the Source will loop.
-     *
-     * @return {boolean} loop, True if the Source will loop, false otherwise.
+     * @return `loop` `true` if the Source will loop, `false` otherwise.
+     * @link [Source:isLooping](https://love2d.org/wiki/Source:isLooping)
      */
     isLooping(): boolean;
 
     /**
-     * Returns whether the Source is paused.
-     *
-     * @return {boolean} paused, True if the Source is paused, false otherwise.
-     */
-    isPaused(): boolean;
-
-    /**
      * Returns whether the Source is playing.
-     *
-     * @return {boolean} playing, True if the Source is playing, false otherwise.
+     * @return `playing` `true` if the Source is playing, `false` otherwise.
+     * @link [Source:isPlaying](https://love2d.org/wiki/Source:isPlaying)
+     * @since 0.9.0
      */
     isPlaying(): boolean;
 
     /**
      * Gets whether the Source's position, velocity, direction, and cone angles are relative to the listener.
-     * @returns {boolean} relative, True if the position, velocity, direction and cone angles are relative to the listener, false if they're absolute.
+     * @returns `relative` `true` if the position, velocity, direction and cone angles are relative to the listener, `false` if they're absolute.
      * @link [Source:isRelative](https://love2d.org/wiki/Source:isRelative)
+     * @since 0.9.0
      */
     isRelative(): boolean;
 
     /**
-     * Returns whether the Source is stopped.
-     *
-     * @return {boolean} stopped, True if the Source is stopped, false otherwise.
-     */
-    isStopped(): boolean;
-
-    /**
      * Pauses the Source.
-     *
+     * @link [Source:pause](https://love2d.org/wiki/Source:pause)
+     * @since 0.7.0
      */
     pause(): void;
 
     /**
      * Starts playing the Source.
-     *
-     * @return {boolean} success, True if the Source started playing successfully, false otherwise.
+     * @return `success` `true` if the Source started playing successfully, `false` otherwise.
+     * @link [Source:play](https://love2d.org/wiki/Source:play)
+     * @since 0.7.0
      */
     play(): boolean;
 
     /**
      * Queues SoundData for playback in a queueable Source.
      *
-     * This method requires the Source to be created via love.audio.newQueueableSource.
+     * This method requires the Source to be created via [love.audio.newQueueableSource](https://love2d.org/wiki/love.audio.newQueueableSource).
      * @param sounddata The data to queue. The SoundData's sample rate, bit depth, and channel count must match the Source's.
-     * @return {boolean} success, True if the data was successfully queued for playback, false if there were no available buffers to use for queueing.
+     * @return `success` `true` if the data was successfully queued for playback, `false` if there were no available buffers to use for queueing.
      * @link [Source:queue](https://love2d.org/wiki/Source:queue)
+     * @since 11.0
      */
     queue(sounddata: SoundData): boolean;
 
     /**
-     * Resumes a paused Source.
-     *
-     */
-    resume(): void;
-
-    /**
-     * Rewinds a Source.
-     *
-     */
-    rewind(): void;
-
-    /**
      * Sets the playing position of the Source.
      *
      * @param position The position to seek to.
-     * @param unit The unit of the position value.
+     * @param unit The unit of the position value. (Default `"seconds"`)
+     * @link [Source:seek](https://love2d.org/wiki/Source:seek)
+     * @since 0.8.0
      */
     seek(position: number, unit?: TimeUnit): void;
 
     /**
      * Sets the amount of air absorption applied to the Source.
-     * @param amount The amount of air absorption applied to the Source. Must be between 0 and 10.
+     * @param amount The amount of air absorption applied to the Source. Must be between `0` and `10`.
      * @link [Source:setAirAbsorption](https://love2d.org/wiki/Source:setAirAbsorption)
+     * @since 11.2
      */
     setAirAbsorption(amount: number): void;
 
     /**
-     * Sets the direction vector of the Source. A zero vector makes the source
-     * non-directional.
-     *
+     * Sets the direction vector of the Source.
+     *
+     * A zero vector makes the source non-directional.
      * @param x The X part of the direction vector.
      * @param y The Y part of the direction vector.
      * @param z The Z part of the direction vector.
+     * @link [Source:setDirection](https://love2d.org/wiki/Source:setDirection)
+     * @link 0.7.0
      */
     setDirection(x: number, y: number, z: number): void;
 
     /**
      * Applies an audio effect to the Source.
      * @param name The name of the effect previously set up with love.audio.setEffect.
-     * @param enable If false and the given effect name was previously enabled on this Source, disables the effect.
-     * @return {boolean} success, If false and the given effect name was previously enabled on this Source, disables the effect.
+     * @param enable If `false` and the given effect name was previously enabled on this Source, disables the effect. (Default `true`)
+     * @return `success` Whether the effect was successfully applied to this Source.
      * @link [Source:setEffect](https://love2d.org/wiki/Source:setEffect)
+     * @since 11.0
      */
     setEffect(name: string, enable?: boolean): boolean;
 
@@ -274,527 +268,139 @@
      * Applies an audio effect to the Source.
      * @param name The name of the effect previously set up with love.audio.setEffect.
      * @param filtersettings The filter settings to apply prior to the effect.
-     * @return {boolean} success, Whether the effect and filter were successfully applied to this Source.
+     * @return `success` Whether the effect and filter were successfully applied to this Source.
      * @link [Source:setEffect](https://love2d.org/wiki/Source:setEffect)
+     * @since 11.0
      */
     setEffect(name: string, filtersettings: FilterSettings): boolean;
 
     /**
      * Sets a low-pass, high-pass, or band-pass filter to apply when playing the Source.
      * @param settings The filter settings to use for this Source.
-     * @return {boolean} success, Whether the filter was successfully applied to the Source.
+     * @return `success` Whether the filter was successfully applied to the Source.
      * @link [Source:setFilter](https://love2d.org/wiki/Source:setFilter)
+     * @since 11.0
      */
     setFilter(settings: FilterSettings): boolean;
 
     /**
      * Disables filtering on this Source.
      * @link [Source:setFilter](https://love2d.org/wiki/Source:setFilter)
+     * @since 11.0
      */
     setFilter(): void;
 
     /**
      * Sets the reference and maximum distance of the source.
-     *
      * @param ref The new reference distance.
      * @param max The new maximum distance.
+     * @link [Source:setAttenuationDistances](https://love2d.org/wiki/Source:setAttenuationDistances)
+     * @since 0.9.0
      */
     setAttenuationDistances(ref: number, max: number): void;
 
     /**
-     * Sets the Source's directional volume cones. Together with Source:setDirection,
-     * the cone angles allow for the Source's volume to vary depending on its
-     * direction.
-     *
+     * Sets the Source's directional volume cones.
+     *
+     * Together with [Source:setDirection](https://love2d.org/wiki/Source:setDirection), the cone angles allow for the Source's volume to vary depending on its direction.
      * @param innerAngle The inner angle from the Source's direction, in radians. The Source will play at normal volume if the listener is inside the cone defined by this angle.
      * @param outerAngle The outer angle from the Source's direction, in radians. The Source will play at a volume between the normal and outer volumes, if the listener is in between the cones defined by the inner and outer angles.
-     * @param outerVolume The Source's volume when the listener is outside both the inner and outer cone angles.
+     * @param outerVolume The Source's volume when the listener is outside both the inner and outer cone angles. (Default `0`)
+     * @link [Source:setCone](https://love2d.org/wiki/Source:setCone)
+     * @since 0.9.0
      */
     setCone(innerAngle: number, outerAngle: number, outerVolume?: number): void;
 
     /**
      * Sets whether the Source should loop.
-     *
-     * @param loop True if the source should loop, false otherwise.
+     * @param loop `true` if the source should loop, `false` otherwise.
+     * @link [Source:setLooping](https://love2d.org/wiki/Source:setLooping)
      */
     setLooping(loop: boolean): void;
 
     /**
      * Sets the pitch of the Source.
-     *
-     * @param pitch Calculated with regard to 1 being the base pitch. Each reduction by 50 percent equals a pitch shift of -12 semitones (one octave reduction). Each doubling equals a pitch shift of 12 semitones (one octave increase). Zero is not a legal value.
+     * @param pitch Calculated with regard to `1` being the base pitch.
+     *
+     * Each reduction by 50 percent equals a pitch shift of `-12` semitones (one octave reduction).
+     *
+     * Each doubling equals a pitch shift of `12` semitones (one octave increase).
+     *
+     * `0` is not a legal value.
+     * @link [Source:setPitch](https://love2d.org/wiki/Source:setPitch)
      */
     setPitch(pitch: number): void;
 
     /**
      * Sets the position of the Source.
-     *
      * @param x The X position of the Source.
      * @param y The Y position of the Source.
      * @param z The Z position of the Source.
+     * @link [Source:setPosition](https://love2d.org/wiki/Source:setPosition)
+     * @since 0.7.0
      */
     setPosition(x: number, y: number, z: number): void;
 
     /**
      * Sets whether the Source's position, velocity, direction, and cone angles are relative to the listener, or absolute.
-     * @param enable True to make the position, velocity, direction and cone angles relative to the listener, false to make them absolute.
+     * @param enable `true` to make the position, velocity, direction and cone angles relative to the listener, `false` to make them absolute. (Default `false`)
      * @link [Source:setRelative](https://love2d.org/wiki/Source:setRelative)
+     * @since 0.9.0
      */
     setRelative(enable?: boolean): void;
 
     /**
-     * Sets the rolloff factor which affects the strength of the used distance
-     * attenuation.
-     *
-     *
-     * Extended information and detailed formulas can be found in the chapter "3.4.
-     * Attenuation By Distance" of OpenAL 1.1 specification.
-     *
+     * Sets the rolloff factor which affects the strength of the used distance attenuation.
+     *
+     * Extended information and detailed formulas can be found in the chapter "3.4. Attenuation By Distance" of [OpenAL 1.1 specification](https://www.openal.org/documentation/openal-1.1-specification.pdf).
      * @param rolloff The new rolloff factor.
+     * @link [Source:setRolloff](https://love2d.org/wiki/Source:setRolloff)
+     * @since 0.8.0
      */
     setRolloff(rolloff: number): void;
 
     /**
      * Sets the velocity of the Source.
      *
-     *
-     * This does not change the position of the Source, but is used to calculate the
-     * doppler effect.
-     *
+     * This does not change the position of the Source, but is used to calculate the doppler effect.
      * @param x The X part of the velocity vector.
      * @param y The Y part of the velocity vector.
      * @param z The Z part of the velocity vector.
+     * @link [Source:setVelocity](https://love2d.org/wiki/Source:setVelocity)
      */
     setVelocity(x: number, y: number, z: number): void;
 
     /**
      * Sets the volume of the Source.
-     *
-     * @param volume The volume of the Source, where 1.0 is normal volume.
+     * @param volume The volume of the Source, where `1.0` is normal volume. Volume cannot be raised above `1.0`.
+     * @link [Source:setVolume](https://love2d.org/wiki/Source:setVolume)
      */
     setVolume(volume: number): void;
 
     /**
-     * Sets the volume limits of the source. The limits have to be numbers from 0 to
-     * 1.
-     *
+     * Sets the volume limits of the source.
+     *
+     * The limits have to be numbers from `0` to `1`.
      * @param min The minimum volume.
      * @param max The maximum volume.
+     * @link [Source:setVolumeLimits](https://love2d.org/wiki/Source:setVolumeLimits)
      */
     setVolumeLimits(min: number, max: number): void;
 
     /**
      * Stops a Source.
-     *
+     * @link [Source:stop](https://love2d.org/wiki/Source:stop)
+     * @since 0.7.0
      */
     stop(): void;
 
     /**
      * Gets the currently playing position of the Source.
-     *
      * @param unit The type of unit for the return value.
      * @return {number} position, The currently playing position of the Source.
-     */
-=======
-
-	/**
-	 * Creates an identical copy of the Source in the stopped state.
-	 * @return `source` The new identical copy of this Source.
-	 * @link [Source](https://love2d.org/wiki/Source)
-	 * @since 0.9.1
-	 */
-	clone(): Source;
-
-	/**
-	 * Gets the amount of air absorption applied to the Source.
-	 * @return `amount` The amount of air absorption applied to the Source.
-	 * @link [Source:getAirAbsorption](https://love2d.org/wiki/Source:getAirAbsorption)
-	 * @since 11.2
-	 */
-	getAirAbsorption(): number;
-
-	/**
-	 * Returns the reference and maximum distance of the source.
-	 * @return `ref` The reference distance.
-	 * @return `max` The maximum distance.
-	 * @tupleReturn
-	 * @link [Source:getAttenuationDistances](https://love2d.org/wiki/Source:getAttenuationDistances)
-	 * @since 11.2
-	 */
-    getAttenuationDistances(): [number, number];
-
-	/**
-	 * Gets the number of channels in the Source.
-	 *
-	 * Only 1-channel (mono) Sources can use directional and positional effects.
-	 * @return `channels` `1` for mono, `2` for stereo.
-	 * @link [Source:getChannelCount](https://love2d.org/wiki/Source:getChannelCount)
-	 * @since 11.0
-	 */
-	getChannelCount(): number;
-
-	/**
-	 * Returns the number of channels in the stream.
-	 *
-	 * Only 1-channel (mono) Sources can use directional and positional effects.
-	 * @returns `channels` `1` for mono, `2` for stereo.
-	 * @link [Source:getChannels](https://love2d.org/wiki/Source:getChannels)
-	 * @since 0.9.0
-	 * @deprecated since 11.0. This function has been renamed to [Source:getChannelCount](https://love2d.org/wiki/Source:getChannelCount).
-	 */
-	getChannels(): number;
-
-	/**
-	 * Gets the Source's directional volume cones.
-	 *
-	 * Together with [Source:setDirection](https://love2d.org/wiki/Source:setDirection), the cone angles allow for the Source's volume to vary depending on its direction.
-	 * @return `innerAngle` The inner angle from the Source's direction, in radians. The Source will play at normal volume if the listener is inside the cone defined by this angle.
-	 * @return `outerAngle` The outer angle from the Source's direction, in radians. The Source will play at a volume between the normal and outer volumes, if the listener is in between the cones defined by the inner and outer angles.
-	 * @return `outerVolume` The Source's volume when the listener is outside both the inner and outer cone angles.
-	 * @tupleReturn
-	 * @link [Source:getCone](https://love2d.org/wiki/Source:getCone)
-	 * @since 0.9.0
-	 */
-    getCone(): [number, number, number];
-
-	/**
-	 * Gets the direction of the Source.
-	 * @return `x` The X part of the direction vector.
-	 * @return `y` The Y part of the direction vector.
-	 * @return `z` The Z part of the direction vector.
-	 * @tupleReturn
-	 * @link [Source:getDirection](https://love2d.org/wiki/Source:getDirection)
-	 * @since 0.7.0
-	 */
-    getDirection(): [number, number, number];
-
-	/**
-	 * Gets the duration of the Source.
-	 *
-	 * For streaming Sources it may not always be sample-accurate, and may return `-1` if the duration cannot be determined at all.
-	 * @param unit The time unit for the return value. (Default `"seconds"`)
-	 * @return `duration` The duration of the Source, or `-1` if it cannot be determined.
-	 * @link [Source:getDuration](https://love2d.org/wiki/Source:getDuration)
-	 * @since 0.10.0
-	 */
-	getDuration(unit?: TimeUnit): number;
-
-	/**
-	 * Gets the filter settings associated to a specific effect.
-	 *
-	 * This function returns undefined if the effect was applied with no filter settings associated to it.
-	 * @param name The name of the effect.
-	 * @param filtersettings An optional empty table that will be filled with the filter settings.
-	 * @return `filtersettings` The settings for the filter associated to this effect, or nil if the effect is not present in this Source or has no filter associated.
-	 * @link [Source:getEffect](https://love2d.org/wiki/Source:getEffect)
-	 * @since 11.0
-	 */
-	getEffect(name: string, filtersettings?: object): { volume: number, highgain: number, lowgain: number };
-
-	/**
-	 * Gets the filter settings currently applied to the Source.
-	 * @return `settings` The filter settings to use for this Source, or nil if the Source has no active filter.
-	 * @link [Source:getFilter](https://love2d.org/wiki/Source:getFilter)
-	 * @since 11.0
-	 */
-	getFilter(): FilterSettings;
-
-	/**
-	 * Gets the number of free buffer slots in a queueable Source.
-	 * @return `buffers` How many more SoundData objects can be queued up.
-	 * @link [Source:getFreeBufferCount](https://love2d.org/wiki/Source:getFreeBufferCount)
-	 * @since 11.0
-	 */
-	getFreeBufferCount(): number;
-
-	/**
-	 * Gets the current pitch of the Source.
-	 * @return `pitch` The pitch, where `1.0` is normal.
-	 * @link [Source:getPitch](https://love2d.org/wiki/Source:getPitch)
-	 */
-    getPitch(): number;
-
-	/**
-	 * Gets the position of the Source.
-	 * @return `x` The X position of the Source.
-	 * @return `y` The Y position of the Source.
-	 * @return `z` The Z position of the Source.
-	 * @tupleReturn
-	 * @link [Source:getPosition](https://love2d.org/wiki/Source:getPosition)
-	 * @since 0.7.0
-	 */
-    getPosition(): [number, number, number];
-
-	/**
-	 * Returns the rolloff factor of the source.
-	 * @return `rolloff` The rolloff factor.
-	 * @link [Source:getRolloff](https://love2d.org/wiki/Source:getRolloff)
-	 * @since 0.8.0
-	 */
-    getRolloff(): number;
-
-	/**
-	 * Gets the type (static or stream) of the Source.
-	 * @return `sourcetype` The type of the source.
-	 * @link [Source:getType](https://love2d.org/wiki/Source:getType)
-	 * @since 0.10.0
-	 */
-    getType(): SourceType;
-
-	/**
-	 * Gets the velocity of the Source.
-	 * @return `x` The X part of the velocity vector.
-	 * @return `y` The Y part of the velocity vector.
-	 * @return `z` The Z part of the velocity vector.
-	 * @tupleReturn
-	 * @link [Source:getVelocity](https://love2d.org/wiki/Source:getVelocity)
-	 * @since 0.7.0
-	 */
-    getVelocity(): [number, number, number];
-
-	/**
-	 * Gets the current volume of the Source.
-	 * @return `volume` The volume of the Source, where 1.0 is normal volume.
-	 * @link [Source:getVolume](https://love2d.org/wiki/Source:getVolume)
-	 */
-    getVolume(): number;
-
-	/**
-	 * Returns the volume limits of the source.
-	 * @return `min` The minimum volume.
-	 * @return `max` The maximum volume.
-	 * @tupleReturn
-	 * @link [Source:getVolumeLimits](https://love2d.org/wiki/Source:getVolumeLimits)
-	 */
-    getVolumeLimits(): [number, number];
-
-	/**
-	 * Returns whether the Source will loop.
-	 * @return `loop` `true` if the Source will loop, `false` otherwise.
-	 * @link [Source:isLooping](https://love2d.org/wiki/Source:isLooping)
-	 */
-    isLooping(): boolean;
-
-	/**
-	 * Returns whether the Source is playing.
-	 * @return `playing` `true` if the Source is playing, `false` otherwise.
-	 * @link [Source:isPlaying](https://love2d.org/wiki/Source:isPlaying)
-	 * @since 0.9.0
-	 */
-	isPlaying(): boolean;
-
-	/**
-	 * Gets whether the Source's position, velocity, direction, and cone angles are relative to the listener.
-	 * @returns `relative` `true` if the position, velocity, direction and cone angles are relative to the listener, `false` if they're absolute.
-	 * @link [Source:isRelative](https://love2d.org/wiki/Source:isRelative)
-	 * @since 0.9.0
-	 */
-	isRelative(): boolean;
-
-	/**
-	 * Pauses the Source.
-	 * @link [Source:pause](https://love2d.org/wiki/Source:pause)
-	 * @since 0.7.0
-	 */
-    pause(): void;
-
-	/**
-	 * Starts playing the Source.
-	 * @return `success` `true` if the Source started playing successfully, `false` otherwise.
-	 * @link [Source:play](https://love2d.org/wiki/Source:play)
-	 * @since 0.7.0
-	 */
-	play(): boolean;
-
-	/**
-	 * Queues SoundData for playback in a queueable Source.
-	 *
-	 * This method requires the Source to be created via [love.audio.newQueueableSource](https://love2d.org/wiki/love.audio.newQueueableSource).
-	 * @param sounddata The data to queue. The SoundData's sample rate, bit depth, and channel count must match the Source's.
-	 * @return `success` `true` if the data was successfully queued for playback, `false` if there were no available buffers to use for queueing.
-	 * @link [Source:queue](https://love2d.org/wiki/Source:queue)
-	 * @since 11.0
-	 */
-	queue(sounddata: SoundData): boolean;
-
-	/**
-	 * Sets the playing position of the Source.
-	 *
-	 * @param position The position to seek to.
-	 * @param unit The unit of the position value. (Default `"seconds"`)
-	 * @link [Source:seek](https://love2d.org/wiki/Source:seek)
-	 * @since 0.8.0
-	 */
-	seek(position: number, unit?: TimeUnit): void;
-
-	/**
-	 * Sets the amount of air absorption applied to the Source.
-	 * @param amount The amount of air absorption applied to the Source. Must be between `0` and `10`.
-	 * @link [Source:setAirAbsorption](https://love2d.org/wiki/Source:setAirAbsorption)
-	 * @since 11.2
-	 */
-	setAirAbsorption(amount: number): void;
-
-	/**
-	 * Sets the direction vector of the Source.
-	 *
-	 * A zero vector makes the source non-directional.
-	 * @param x The X part of the direction vector.
-	 * @param y The Y part of the direction vector.
-	 * @param z The Z part of the direction vector.
-	 * @link [Source:setDirection](https://love2d.org/wiki/Source:setDirection)
-	 * @link 0.7.0
-	 */
-	setDirection(x: number, y: number, z: number): void;
-
-	/**
-	 * Applies an audio effect to the Source.
-	 * @param name The name of the effect previously set up with love.audio.setEffect.
-	 * @param enable If `false` and the given effect name was previously enabled on this Source, disables the effect. (Default `true`)
-	 * @return `success` Whether the effect was successfully applied to this Source.
-	 * @link [Source:setEffect](https://love2d.org/wiki/Source:setEffect)
-	 * @since 11.0
-	 */
-	setEffect(name: string, enable?: boolean): boolean;
-
-	/**
-	 * Applies an audio effect to the Source.
-	 * @param name The name of the effect previously set up with love.audio.setEffect.
-	 * @param filtersettings The filter settings to apply prior to the effect.
-	 * @return `success` Whether the effect and filter were successfully applied to this Source.
-	 * @link [Source:setEffect](https://love2d.org/wiki/Source:setEffect)
-	 * @since 11.0
-	 */
-	setEffect(name: string, filtersettings: FilterSettings): boolean;
-
-	/**
-	 * Sets a low-pass, high-pass, or band-pass filter to apply when playing the Source.
-	 * @param settings The filter settings to use for this Source.
-	 * @return `success` Whether the filter was successfully applied to the Source.
-	 * @link [Source:setFilter](https://love2d.org/wiki/Source:setFilter)
-	 * @since 11.0
-	 */
-	setFilter(settings: FilterSettings): boolean;
-
-	/**
-	 * Disables filtering on this Source.
-	 * @link [Source:setFilter](https://love2d.org/wiki/Source:setFilter)
-	 * @since 11.0
-	 */
-	setFilter(): void;
-
-	/**
-	 * Sets the reference and maximum distance of the source.
-	 * @param ref The new reference distance.
-	 * @param max The new maximum distance.
-	 * @link [Source:setAttenuationDistances](https://love2d.org/wiki/Source:setAttenuationDistances)
-	 * @since 0.9.0
-	 */
-    setAttenuationDistances(ref: number, max: number): void;
-
-	/**
-	 * Sets the Source's directional volume cones.
-	 *
-	 * Together with [Source:setDirection](https://love2d.org/wiki/Source:setDirection), the cone angles allow for the Source's volume to vary depending on its direction.
-	 * @param innerAngle The inner angle from the Source's direction, in radians. The Source will play at normal volume if the listener is inside the cone defined by this angle.
-	 * @param outerAngle The outer angle from the Source's direction, in radians. The Source will play at a volume between the normal and outer volumes, if the listener is in between the cones defined by the inner and outer angles.
-	 * @param outerVolume The Source's volume when the listener is outside both the inner and outer cone angles. (Default `0`)
-	 * @link [Source:setCone](https://love2d.org/wiki/Source:setCone)
-	 * @since 0.9.0
-	 */
-    setCone(innerAngle: number, outerAngle: number, outerVolume?: number): void;
-
-	/**
-	 * Sets whether the Source should loop.
-	 * @param loop `true` if the source should loop, `false` otherwise.
-	 * @link [Source:setLooping](https://love2d.org/wiki/Source:setLooping)
-	 */
-    setLooping(loop: boolean): void;
-
-	/**
-	 * Sets the pitch of the Source.
-	 * @param pitch Calculated with regard to `1` being the base pitch.
-	 *
-	 * Each reduction by 50 percent equals a pitch shift of `-12` semitones (one octave reduction).
-	 *
-	 * Each doubling equals a pitch shift of `12` semitones (one octave increase).
-	 *
-	 * `0` is not a legal value.
-	 * @link [Source:setPitch](https://love2d.org/wiki/Source:setPitch)
-	 */
-    setPitch(pitch: number): void;
-
-	/**
-	 * Sets the position of the Source.
-	 * @param x The X position of the Source.
-	 * @param y The Y position of the Source.
-	 * @param z The Z position of the Source.
-	 * @link [Source:setPosition](https://love2d.org/wiki/Source:setPosition)
-	 * @since 0.7.0
-	 */
-	setPosition(x: number, y: number, z: number): void;
-
-	/**
-	 * Sets whether the Source's position, velocity, direction, and cone angles are relative to the listener, or absolute.
-	 * @param enable `true` to make the position, velocity, direction and cone angles relative to the listener, `false` to make them absolute. (Default `false`)
-	 * @link [Source:setRelative](https://love2d.org/wiki/Source:setRelative)
-	 * @since 0.9.0
-	 */
-	setRelative(enable?: boolean): void;
-
-	/**
-	 * Sets the rolloff factor which affects the strength of the used distance attenuation.
-	 *
-	 * Extended information and detailed formulas can be found in the chapter "3.4. Attenuation By Distance" of [OpenAL 1.1 specification](https://www.openal.org/documentation/openal-1.1-specification.pdf).
-	 * @param rolloff The new rolloff factor.
-	 * @link [Source:setRolloff](https://love2d.org/wiki/Source:setRolloff)
-	 * @since 0.8.0
-	 */
-    setRolloff(rolloff: number): void;
-
-	/**
-	 * Sets the velocity of the Source.
-	 *
-	 * This does not change the position of the Source, but is used to calculate the doppler effect.
-	 * @param x The X part of the velocity vector.
-	 * @param y The Y part of the velocity vector.
-	 * @param z The Z part of the velocity vector.
-	 * @link [Source:setVelocity](https://love2d.org/wiki/Source:setVelocity)
-	 */
-    setVelocity(x: number, y: number, z: number): void;
-
-	/**
-	 * Sets the volume of the Source.
-	 * @param volume The volume of the Source, where `1.0` is normal volume. Volume cannot be raised above `1.0`.
-	 * @link [Source:setVolume](https://love2d.org/wiki/Source:setVolume)
-	 */
-    setVolume(volume: number): void;
-
-	/**
-	 * Sets the volume limits of the source.
-	 *
-	 * The limits have to be numbers from `0` to `1`.
-	 * @param min The minimum volume.
-	 * @param max The maximum volume.
-	 * @link [Source:setVolumeLimits](https://love2d.org/wiki/Source:setVolumeLimits)
-	 */
-    setVolumeLimits(min: number, max: number): void;
-
-	/**
-	 * Stops a Source.
-	 * @link [Source:stop](https://love2d.org/wiki/Source:stop)
-	 * @since 0.7.0
-	 */
-    stop(): void;
-
-	/**
-	 * Gets the currently playing position of the Source.
-	 * @param unit The type of unit for the return value.
-	 * @return {number} position, The currently playing position of the Source.
-	 * @link [Source:tell](https://love2d.org/wiki/Source:tell)
-	 * @since 0.8.0
-	 */
->>>>>>> 37d6176f
+     * @link [Source:tell](https://love2d.org/wiki/Source:tell)
+     * @since 0.8.0
+     */
     tell(unit?: TimeUnit): number;
 
 }