--- conflicted
+++ resolved
@@ -3,53 +3,30 @@
     /**
      * Manages events, like keypresses.
      * @link [love.event](https://love2d.org/wiki/love.event)
-<<<<<<< HEAD
-=======
      * @since 0.6.0
->>>>>>> 37d6176f
      */
     export namespace event {
 
         /**
          * Clears the event queue.
          * @link [love.event.clear](https://love2d.org/wiki/love.event.clear)
-<<<<<<< HEAD
-=======
          * @since 0.7.2
->>>>>>> 37d6176f
          */
         export function clear(): void;
 
         /**
          * Returns an iterator for messages in the event queue.
-<<<<<<< HEAD
-         *
-         * @return {Function} i, Iterator function usable in a for loop.
-         * @luaIterator
-         * @link [love.event.poll](https://love2d.org/wiki/love.event.poll)
-=======
          * @return `i` Iterator function usable in a for loop.
          * @luaIterator
          * @link [love.event.poll](https://love2d.org/wiki/love.event.poll)
          * @since 0.6.0
->>>>>>> 37d6176f
          */
         export function poll<T>(): Iterator<T>;
 
         /**
-<<<<<<< HEAD
-         * Pump events into the event queue. This is a low-level function, and is usually
-         * not called by the user, but by love.run. Note that this does need to be called
-         * for any OS to think you're still running, and if you want to handle
-         * OS-generated events at all (think callbacks). love.event.pump can only be
-         * called from the main thread, but afterwards, the rest of love.event can be used
-         * from any other thread.
-         * @link [love.event.pump](https://love2d.org/wiki/love.event.pump)
-=======
          * Pump events into the event queue.
          * @link [love.event.pump](https://love2d.org/wiki/love.event.pump)
          * @since 0.6.0
->>>>>>> 37d6176f
          */
         export function pump(): void;
 
@@ -57,79 +34,35 @@
          * Adds an event to the event queue.
          * @param args Arguments to follow.
          * @link [love.event.push](https://love2d.org/wiki/love.event.push)
-<<<<<<< HEAD
-=======
          * @since 0.6.0
->>>>>>> 37d6176f
          */
         export function push(e: Event, ...args: Array<any>): void;
 
         /**
          * Adds the quit event to the queue.
-<<<<<<< HEAD
-         *
-         *
-         * The quit event is a signal for the event handler to close LÖVE. It's possible
-         * to abort the exit process with the love.quit callback.
-         * @link [love.event.quit](https://love2d.org/wiki/love.event.quit)
-         */
-        export function quit(): void;
-
-        /**
-         * Adds the quit event to the queue.
-         *
-         *
-         * The quit event is a signal for the event handler to close LÖVE. It's possible
-         * to abort the exit process with the love.quit callback.
-         *
-         * @param exitstatus The program exit status to use when closing the application.
-         * @link [love.event.quit](https://love2d.org/wiki/love.event.quit)
-=======
          * @param exitstatus The program exit status to use when closing the application. (Default `0`)
          * @link [love.event.quit](https://love2d.org/wiki/love.event.quit)
          * @since 0.8.0
->>>>>>> 37d6176f
          */
         export function quit(exitstatus?: number): void;
 
         /**
          * Adds the quit event to the queue.
-<<<<<<< HEAD
-         *
-         *
-         * The quit event is a signal for the event handler to close LÖVE. It's possible
-         * to abort the exit process with the love.quit callback.
-         *
-         * @param "restart" Restarts the game without relaunching the executable. This cleanly shuts down the main Lua state instance and creates a brand new one.
-         * @link [love.event.quit](https://love2d.org/wiki/love.event.quit)
-=======
          * @param restart Restarts the game without relaunching the executable.
          *
          * This cleanly shuts down the main Lua state instance and creates a brand new one.
          * @link [love.event.quit](https://love2d.org/wiki/love.event.quit)
          * @since 0.8.0
->>>>>>> 37d6176f
          */
         export function quit(restartstr: "restart"): void;
 
         /**
-<<<<<<< HEAD
-         * Like love.event.poll but blocks until there is an event in the queue.
-         *
-         * @return {Event} e, The type of event.
-         * @return {Variant} a, First event argument.
-         * @return {Variant} b, Second event argument.
-         * @return {Variant} c, Third event argument.
-         * @return {Variant} d, Fourth event argument.
-         * @tupleReturn
-=======
          * Like [love.event.poll](https://love2d.org/wiki/love.event.poll) but blocks until there is an event in the queue.
          * @return `e` The type of event.
          * @return `args` The arguments given to the event.
          * @tupleReturn
          * @link [love.event.wait](https://love2d.org/wiki/love.event.wait)
          * @since 0.6.0
->>>>>>> 37d6176f
          */
         export function wait(): [string, ...Array<any>];
 
